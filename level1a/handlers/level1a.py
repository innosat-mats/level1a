--- conflicted
+++ resolved
@@ -5,7 +5,7 @@
 from http import HTTPStatus
 from time import sleep
 from traceback import format_tb
-from typing import Any, Callable, Dict, Optional, Set, Tuple, List
+from typing import Any, Callable, Dict, List, Optional, Set, Tuple
 
 import numpy as np
 import pyarrow as pa  # type: ignore
@@ -76,17 +76,10 @@
     "schedule_version": 0,
     "schedule_standard_altitude": 0,
     "schedule_yaw_correction": False,
-<<<<<<< HEAD
-    "schedule_pointing_altitudes": "[]",
-    "schedule_xml_file": "",
-    "schedule_description_short": "",
-    "schedule_description_long": "[]",
-=======
     "schedule_pointing_altitudes": [],
     "schedule_xml_file": "",
     "schedule_description_short": "",
     "schedule_description_long": "",
->>>>>>> 8ab4bd91
     "Answer": -42,
 }
 
@@ -430,15 +423,11 @@
         ].reset_index()
         if not (matches[column][0] == matches[column]).all():
             msg = f"Overlapping schedules for target date {target_date}"
-<<<<<<< HEAD
             try:
                 matches = disambiguate_matches(matches)
                 warnings.warn(msg, OverlappingSchedulesWarning)
             except OverlappingSchedulesError as err:
                 raise OverlappingSchedulesError(f"{msg}: {err}")
-=======
-            raise OverlappingSchedules(msg)
->>>>>>> 8ab4bd91
     elif len(matches) == 0:
         if buffer is not None:
             return find_match(
@@ -493,11 +482,7 @@
         result_type="expand",
     )
 
-<<<<<<< HEAD
     dataframe[["TPsza", "TPssa", "nadir_sza", "nadir_az"]] = dataframe.apply(
-=======
-    dataframe[["nadir_sza", "TPsza", "TPssa", "nadir_az"]] = dataframe.apply(
->>>>>>> 8ab4bd91
         lambda s: solar_angles(
             timescale.from_datetime(s[index].to_pydatetime()),
             s.satlat, s.satlon, s.satheight,
