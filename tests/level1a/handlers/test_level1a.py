import json
import os
from pathlib import Path
from tempfile import TemporaryDirectory
from typing import Any, Dict
from unittest.mock import patch

import numpy as np
import pandas as pd  # type: ignore
import pyarrow.parquet as pq  # type: ignore
import pytest  # type: ignore
from level1a.handlers.level1a import (
    HTR_COLUMNS,
    covers,
    disambiguate_matches,
<<<<<<< HEAD
    dropna_arrays,
=======
>>>>>>> 056ddb6e
    find_match,
    get_level0_records,
    get_htr_records,
    get_mats_schedule_records,
    get_or_raise,
    get_reconstructed_records,
    get_search_bounds,
    interp_array,
    interpolate,
    lambda_handler,
    match_with_schedule,
    parse_event_message,
    MissingSchedule,
    OverlappingSchedulesError,
)


@patch.dict(os.environ, {"DEFINITELY": "set"})
def test_get_or_raise():
    assert get_or_raise("DEFINITELY") == "set"


def test_get_or_raise_raises():
    with pytest.raises(
        EnvironmentError,
        match="DEFINITELYNOT is a required environment variable"
    ):
        get_or_raise("DEFINITELYNOT")


def test_parse_event_message():
    msg = {
        "Records": [{
            "body": json.dumps({
                "Records": [{
                    "s3": {
                        "bucket": {"name": "bucket-name"},
                        "object": {"key": "object-key"}
                    }
                }]
            }),
        }],
    }
    assert parse_event_message(msg) == ("bucket-name", "object-key")


@pytest.mark.parametrize("indices,first,last,expect", (
    (  # returns True when covers
        pd.DatetimeIndex([
            pd.Timestamp(2022, 12, 1),
            pd.Timestamp(2022, 12, 4),
        ]),
        pd.Timestamp(2022, 12, 2),
        pd.Timestamp(2022, 12, 3),
        True,
    ), (  # returns True when first or last is on edge
        pd.DatetimeIndex([
            pd.Timestamp(2022, 12, 1),
            pd.Timestamp(2022, 12, 4),
        ]),
        pd.Timestamp(2022, 12, 1),
        pd.Timestamp(2022, 12, 4),
        True,
    ), (  # returns False when first is early
        pd.DatetimeIndex([
            pd.Timestamp(2022, 12, 1),
            pd.Timestamp(2022, 12, 4),
        ]),
        pd.Timestamp(2022, 11, 2),
        pd.Timestamp(2022, 12, 3),
        False,
    ), (  # returns False when last is late
        pd.DatetimeIndex([
            pd.Timestamp(2022, 12, 1),
            pd.Timestamp(2022, 12, 4),
        ]),
        pd.Timestamp(2022, 12, 2),
        pd.Timestamp(2023, 1, 3),
        False,
    ), (  # returns False when indices is empty
        pd.DatetimeIndex([]),
        pd.Timestamp(2022, 11, 2),
        pd.Timestamp(2022, 12, 3),
        False,
    ),
))
def test_covers(indices, first, last, expect):
    assert covers(indices, first, last) == expect


def test_get_level0_records(ccd_path):
    out, meta = get_level0_records(ccd_path, index="EXPDate")
    expect_inds = pd.DatetimeIndex(
        [
            '2022-12-21 23:59:59.063491821+00:00',
            '2022-12-21 23:59:59.063491821+00:00',
            '2022-12-21 23:59:59.063491821+00:00',
            '2022-12-21 23:59:59.370483398+00:00',
        ],
        dtype='datetime64[ns, UTC]',
        name='EXPDate',
    )

    pd.testing.assert_index_equal(
        out.index,
        expect_inds,
    )
    assert meta == {
        b'CODE': b'v1.2.0 (20b4dcc) @ 2022-12-07T09:53:06Z',
        b'RAMSES': b'SPU045-S2:6F',
        b'INNOSAT': b'IS-OSE-ICD-0005:1',
        b'AEZ': b'AEZICD002:I',
    }


def test_get_mats_schedule_records(schedule_path: Path):
    schedule_records = get_mats_schedule_records(
        schedule_path,
        min_time=pd.Timestamp("2023-03-08T00:00:00"),
        max_time=pd.Timestamp("2023-03-11T00:00:00"),
    )

    assert set(schedule_records) == {
        "schedule_description_long", "schedule_description_short",
        "schedule_end_date", "schedule_id", "schedule_name",
        "schedule_pointing_altitudes", "schedule_standard_altitude",
        "schedule_start_date", "schedule_version", "schedule_xml_file",
        "schedule_yaw_correction", "schedule_created_time",
    }
    assert schedule_records.shape == (3, 12)


@pytest.mark.parametrize("min_time,max_time,rows", (
    (
        pd.Timestamp("2022-12-21T13:00:00+00:00"),
        pd.Timestamp("2022-12-22T00:00:00+00:00"),
        3797
    ),
    (
        pd.Timestamp("2022-12-21T13:00:00+00:00"),
        pd.Timestamp("2022-12-21T14:00:00+00:00"),
        224
    ),
    (
        pd.Timestamp("2022-12-21T23:00:00+00:00"),
        pd.Timestamp("2022-12-22T00:00:00+00:00"),
        360
    ),
))
def test_get_htr_records(htr_path, min_time, max_time, rows):
    out = get_htr_records(htr_path, min_time, max_time)
    assert set([*out.columns, out.index.name]) == set(HTR_COLUMNS)
    assert len(out) == rows


@pytest.mark.parametrize("min_time,max_time,rows", (
    (
        pd.Timestamp("2022-12-21T00:00:00Z"),
        pd.Timestamp("2022-12-22T00:00:00Z"),
        11436
    ),
    (
        pd.Timestamp("2022-12-21T20:00:00Z"),
        pd.Timestamp("2022-12-21T21:00:00Z"),
        639
    ),
    (
        pd.Timestamp("2022-12-21T23:00:00Z"),
        pd.Timestamp("2022-12-22T00:00:00Z"),
        3599
    ),
))
def test_get_reconstructed_records(
    reconstructed_path,
    min_time,
    max_time,
    rows,
):
    out = get_reconstructed_records(reconstructed_path, min_time, max_time)
    assert list(out.columns) == [
        "afsAttitudeState",
        "afsGnssStateJ2000",
        "afsTPLongLatGeod",
        "afsTangentH_wgs84",
        "afsTangentPointECI",
    ]
    assert len(out) == rows


def test_get_search_bounds():
    timeinds = pd.DatetimeIndex([
        '2022-11-22 08:35:24.056808472+00:00',
        '2022-11-22 08:32:54.521820068+00:00',
        '2022-11-22 08:33:11.365371704+00:00',
        '2022-11-22 08:35:24.056808472+00:00',
        '2022-11-22 08:33:38.175216675+00:00',
    ])
    assert get_search_bounds(timeinds) == (
        pd.Timestamp('2022-11-22 08:32:54.521820068+00:00'),
        pd.Timestamp('2022-11-22 08:35:24.056808472+00:00'),
    )


@pytest.mark.parametrize("eval_point,indices,values,expect", (
    (
        1,
        np.array([1, 2]),
        np.array([1, 2]),
        1,
    ),
    (
        2,
        np.array([1, 3]),
        np.array([[1, 10, 100], [3, 30, 300]]),
        np.array([2, 20, 200]),
    ),
    (
        3,
        np.array([3, 3]),
        np.array([10, 10]),
        10,
    )
))
def test_interp_array(eval_point, indices, values, expect):
    np.testing.assert_array_equal(
        interp_array(eval_point, indices, values),
        expect,
    )


def test_interpolate():
    datetimes = pd.DatetimeIndex([
        '2022-10-01T06:00:00',
        '2022-11-01T06:00:00',
        '2022-11-02T00:00:00',
        '2022-11-02T18:00:00',
        '2022-12-02T18:00:00',
    ])
    dataframe = pd.DataFrame(
        [1., 2., 3., 4.],
        index=pd.DatetimeIndex([
            '2022-11-01T00:00:00',
            '2022-11-01T12:00:00',
            '2022-11-02T00:00:00',
            '2022-11-03T00:00:00',
        ])
    )
    pd.testing.assert_frame_equal(
        interpolate(dataframe, datetimes),
        pd.DataFrame(
            [np.nan, 1.5, 3., 3.75, np.nan],
            index=datetimes,
        ),
    )


def test_interpolate_with_max_diff_returns_nan():
    datetimes = pd.DatetimeIndex([
        '2022-11-01T06:00:00',
        '2022-11-02T00:00:00',
        '2022-11-02T18:00:00',
    ])
    dataframe = pd.DataFrame(
        [1., 2., 3., 4.],
        index=pd.DatetimeIndex([
            '2022-11-01T00:00:00',
            '2022-11-01T12:00:00',
            '2022-11-02T00:00:00',
            '2022-11-03T00:00:00',
        ])
    )
    pd.testing.assert_frame_equal(
        interpolate(dataframe, datetimes, pd.Timedelta(hours=12)),
        pd.DataFrame(
            [1.5, 3., np.nan],
            index=datetimes,
        ),
    )


@pytest.mark.parametrize("csv_data, expected", [
<<<<<<< HEAD
    [
=======
    [  # Select higher version
>>>>>>> 056ddb6e
        {
            "schedule_start_date": [
                "2022-12-19 18:00:00",
                "2022-12-19 18:00:00",
            ],
            "schedule_end_date": [
                "2022-12-19 23:59:59",
                "2022-12-19 23:59:59",
            ],
<<<<<<< HEAD
            "schedule_id": [3105, 3106],
=======
            "schedule_id": [3105, 3105],
>>>>>>> 056ddb6e
            "schedule_name": ["MODE1y", "MODE1y"],
            "schedule_version": [2, 1],
            "schedule_standard_altitude": [92500, 92500],
            "schedule_yaw_correction": [True, True],
            "schedule_pointing_altitudes": [[], []],
            "schedule_xml_file": [
                "STP-MTS-3105_22121922121902TMODE1y.xml",
                "STP-MTS-3106_22121922121901TMODE1y.xml",
            ],
            "schedule_description_short": [
                "Operational mode",
                "Operational mode",
            ],
            "schedule_description_long": [
                "Mode 1. JPEGQ = 90  (should have been 80)",
<<<<<<< HEAD
                "Mode 1. JPEGQ = 90",
=======
                "Mode 1. JPEGQ = 90  (should have been 80)",
>>>>>>> 056ddb6e
            ],
        },
        "STP-MTS-3105_22121922121902TMODE1y.xml",
    ],
<<<<<<< HEAD
    [
=======
    [  # Select latest generation date
>>>>>>> 056ddb6e
        {
            "schedule_start_date": ["2023-04-13", "2023-04-13"],
            "schedule_end_date": [
                "2023-04-13 23:59:56",
                "2023-04-13 23:59:56",
            ],
            "schedule_id": [1207, 1207],
            "schedule_name": ["CROPD", "CROPD"],
            "schedule_version": [3, 3],
            "schedule_standard_altitude": [87500, 87500],
            "schedule_yaw_correction": [True, True],
            "schedule_pointing_altitudes": [[], []],
            "schedule_xml_file": [
                "STP-MTS-1207_23041323041103TCROPD.xml",
                "STP-MTS-1207_23041323041003TCROPD.xml",
            ],
            "schedule_description_short": ["", ""],
            "schedule_description_long": ["", ""],
        },
        "STP-MTS-1207_23041323041103TCROPD.xml",
    ]
])
def test_disambiguate_matches(csv_data: dict, expected: str):
    dataframe = pd.DataFrame.from_dict(csv_data)
    matches = disambiguate_matches(dataframe)
    pd.testing.assert_frame_equal(
        matches,
        dataframe[dataframe["schedule_xml_file"] == expected].reset_index(),
    )


@pytest.mark.parametrize("csv_data, expected", [
    [
        {
            "Answer": [42, 43],
            "schedule_xml_file": [
                "STP-MTS-1207_23041323041103TCROPD.xml",
                "STP-MTS-1207_23041323041103TCROPD.xml",
            ],
        },
        "column Answer differs"
    ],
    [
        {
            "Answer": [42, 42],
            "schedule_xml_file": [
                "STP-MTS-1207_23041323041103TCROPD.xml",
                "STP-MTS-1207_23041223041103TCROPD.xml",
            ],
        },
        "execution dates differ",
    ],
])
def test_disambiguate_matches_raises(csv_data: Dict[str, Any], expected: str):
    dataframe = pd.DataFrame.from_dict(csv_data)
    with pytest.raises(OverlappingSchedulesError, match=expected):
        _ = disambiguate_matches(dataframe)


def test_find_match(schedule: pd.DataFrame):
    target_date = pd.DatetimeIndex(["1978-03-29T22:42:00"])[0]
    answer = find_match(
        target_date=target_date,
        column="Answer",
        dataframe=schedule,
    )
    assert answer == 42


def test_find_match_with_buffer(schedule: pd.DataFrame):
    target_date = pd.DatetimeIndex(["1978-03-29T23:30:00"])[0]
    answer = find_match(
        target_date=target_date,
        column="Answer",
        dataframe=schedule,
        buffer=pd.Timedelta(hours=1),
    )
    assert answer == 42


def test_find_match_warns_on_missing(schedule: pd.DataFrame):
    target_date = pd.DatetimeIndex(["1978-03-29T23:30:00"])[0]
    with pytest.warns(MissingSchedule, match="Missing schedule"):
        find_match(
            target_date=target_date,
            column="Answer",
            dataframe=schedule,
        )


def test_find_match_warns_on_missing_with_buffer(schedule: pd.DataFrame):
    target_date = pd.DatetimeIndex(["1978-03-29T23:30:00"])[0]
    with pytest.warns(MissingSchedule, match="Missing schedule"):
        find_match(
            target_date=target_date,
            column="Answer",
            dataframe=schedule,
            buffer=pd.Timedelta(minutes=1),
        )


def test_find_match_does_not_raise_on_identical_overlaps(
    schedule: pd.DataFrame,
):
    target_date = pd.DatetimeIndex(["2010-10-10T10:10:10"])[0]
    fit = find_match(
        target_date=target_date,
        column="Fit",
        dataframe=schedule,
    )
    assert fit == -1


def test_find_match_selects_latest_file(schedule: pd.DataFrame):
    target_date = pd.DatetimeIndex(["2010-10-10T10:10:10"])[0]
    schedule["schedule_created_time"] = [0, 0, 0, 0, 0, 0, 0, 1]
    answer = find_match(
        target_date=target_date,
        column="Answer",
        dataframe=schedule,
    )
    assert answer == -2


def test_match_with_schedule(schedule: pd.DataFrame):
    target = pd.DatetimeIndex([
        "1978-03-08T22:42:00",
        "1978-03-15T22:42:00",
        "1978-03-22T22:42:00",
        "1978-03-29T22:42:00",
        "1978-04-05T22:42:00",
        "1978-04-12T22:42:00",
    ])
    matched = match_with_schedule(schedule, target)
    pd.testing.assert_frame_equal(matched, schedule[:6].set_index(target))


def test_dropna_arrays():
    dataframe = pd.DataFrame.from_dict({
        "Squared": [[np.nan, 1764], [1764, 1764]],
        "Answer": [-42, 42],
    })
    pd.testing.assert_frame_equal(
        dropna_arrays(dataframe, columns=["Squared"]),
        dataframe[dataframe.Answer == 42],
    )


@patch("level1a.handlers.level1a.pa.fs.S3FileSystem", return_value=None)
@patch.dict(os.environ, {
    "OUTPUT_BUCKET": TemporaryDirectory().name,
    "PLATFORM_BUCKET": str(Path(__file__).parent / "files" / "platform"),
    "MATS_SCHEDULE_BUCKET": str(Path(__file__).parent / "files" / "schedule"),
    "HTR_BUCKET": str(Path(__file__).parent / "files" / "rac"),
    "L1A_VERSION": "latest.and.greatest",
    "DATA_PREFIX": "CCD",
    "TIME_COLUMN": "EXPDate",
})
@pytest.mark.filterwarnings("ignore:Discarding nonzero nanoseconds")
def test_lambda_handler(patched_s3):
    out_dir = os.environ["OUTPUT_BUCKET"]
    (Path(out_dir) / "2022" / "12" / "21" / "23").mkdir(parents=True)

    out_file = "2022/12/21/23/MATS_OPS_Level0_VC1_APID100_20221221-132606_20221222-133247.parquet"  # noqa: E501

    event = {
        "Records": [{
            "body": json.dumps({
                "Records": [{
                    "s3": {
                        "bucket": {
                            "name": str(Path(__file__).parent / "files" / "rac")
                        },
                        "object": {"key": f"CCD/{out_file}"}
                    }
                }]
            }),
        }],
    }

    lambda_handler(event, "")

    df = pq.read_table(f"{out_dir}/{out_file}").to_pandas()
    assert set(df.columns) == {
        "EXPDate", "OriginFile", "ProcessingTime", "RamsesTime",
        "QualityIndicator", "LossFlag", "VCFrameCounter", "SPSequenceCount",
        "TMHeaderTime", "TMHeaderNanoseconds", "SID", "RID", "CCDSEL",
        "EXPNanoseconds", "WDWMode", "WDWInputDataWindow", "WDWOV", "JPEGQ",
        "FRAME", "NROW", "NRBIN", "NRSKIP", "NCOL", "NCBINFPGAColumns",
        "NCBINCCDColumns", "NCSKIP", "NFLUSH", "TEXPMS", "GAINMode",
        "GAINTiming", "GAINTruncation", "TEMP", "FBINOV", "LBLNK", "TBLNK",
        "ZERO", "TIMING1", "TIMING2", "VERSION", "TIMING3", "NBC", "BadColumns",
        "ImageName", "ImageData", "Warnings", "Errors", "afsAttitudeState",
        "afsGnssStateJ2000", "afsTPLongLatGeod", "afsTangentH_wgs84",
        "afsTangentPointECI", "HTR1A", "HTR1B", "HTR1OD", "HTR2A", "HTR2B",
        "HTR2OD", "HTR7A", "HTR7B", "HTR7OD", "HTR8A", "HTR8B", "HTR8OD",
        "satlat", "satlon", "satheight", "TPlat", "TPlon", "TPheight", "TPsza",
        "TPssa", "nadir_sza", "nadir_az", "TPlocaltime",
        "schedule_created_time", "schedule_description_long",
        "schedule_description_short", "schedule_end_date", "schedule_id",
        "schedule_name", "schedule_pointing_altitudes",
        "schedule_standard_altitude", "schedule_start_date", "schedule_version",
        "schedule_xml_file", "schedule_yaw_correction", "channel", "id",
        "flipped", "temperature_ADC", "temperature", "temperature_HTR",
        "RAMSES", "AEZ", "L1ADataPath", "L1ADataBucket", "RACCode", "L1ACode",
        "DataLevel", "INNOSAT",
    }
    assert len(df) == 4


@patch("level1a.handlers.level1a.pa.fs.S3FileSystem", return_value=None)
@patch.dict(os.environ, {
    "OUTPUT_BUCKET": TemporaryDirectory().name,
    "PLATFORM_BUCKET": str(Path(__file__).parent / "files" / "platform"),
    "MATS_SCHEDULE_BUCKET": str(Path(__file__).parent / "files" / "schedule"),
    "L1A_VERSION": "latest.and.greatest",
    "DATA_PREFIX": "PM",
    "TIME_COLUMN": "PMTime",
})
def test_lambda_handler_no_htr(patched_s3):
    out_dir = os.environ["OUTPUT_BUCKET"]
    (Path(out_dir) / "2022" / "12" / "21").mkdir(parents=True)

    out_file = "2022/12/21/MATS_OPS_Level0_VC1_APID100_20221221-132606_20221222-133247.parquet"  # noqa: E501

    event = {
        "Records": [{
            "body": json.dumps({
                "Records": [{
                    "s3": {
                        "bucket": {
                            "name": str(Path(__file__).parent / "files" / "rac")
                        },
                        "object": {"key": f"PM/{out_file}"}
                    }
                }]
            }),
        }],
    }

    lambda_handler(event, "")

    df = pq.read_table(f"{out_dir}/{out_file}").to_pandas()
    assert set(df.columns) == {
        "Errors", "LossFlag", "OriginFile", "PM1A", "PM1ACNTR", "PM1B",
        "PM1BCNTR", "PM1S", "PM1SCNTR", "PM2A", "PM2ACNTR", "PM2B", "PM2BCNTR",
        "PM2S", "PM2SCNTR", "PMNanoseconds", "PMTime", "ProcessingTime",
        "QualityIndicator", "RID", "RamsesTime", "SID", "SPSequenceCount",
        "TMHeaderNanoseconds", "TMHeaderTime", "TPheight", "TPlat",
        "TPlocaltime", "TPlon", "TPssa", "TPsza", "VCFrameCounter", "Warnings",
        "afsAttitudeState", "afsGnssStateJ2000", "afsTPLongLatGeod",
        "afsTangentH_wgs84", "afsTangentPointECI", "index", "nadir_sza",
        "nadir_az", "satheight", "satlat", "satlon", "schedule_created_time",
        "schedule_description_long", "schedule_description_short",
        "schedule_end_date", "schedule_id", "schedule_name",
        "schedule_pointing_altitudes", "schedule_standard_altitude",
        "schedule_start_date", "schedule_version", "schedule_xml_file",
        "schedule_yaw_correction", "L1ADataPath", "L1ADataBucket", "L1ACode",
        "DataLevel",
    }
    assert len(df) == 8<|MERGE_RESOLUTION|>--- conflicted
+++ resolved
@@ -13,10 +13,7 @@
     HTR_COLUMNS,
     covers,
     disambiguate_matches,
-<<<<<<< HEAD
     dropna_arrays,
-=======
->>>>>>> 056ddb6e
     find_match,
     get_level0_records,
     get_htr_records,
@@ -298,11 +295,7 @@
 
 
 @pytest.mark.parametrize("csv_data, expected", [
-<<<<<<< HEAD
-    [
-=======
     [  # Select higher version
->>>>>>> 056ddb6e
         {
             "schedule_start_date": [
                 "2022-12-19 18:00:00",
@@ -312,11 +305,7 @@
                 "2022-12-19 23:59:59",
                 "2022-12-19 23:59:59",
             ],
-<<<<<<< HEAD
-            "schedule_id": [3105, 3106],
-=======
             "schedule_id": [3105, 3105],
->>>>>>> 056ddb6e
             "schedule_name": ["MODE1y", "MODE1y"],
             "schedule_version": [2, 1],
             "schedule_standard_altitude": [92500, 92500],
@@ -332,20 +321,12 @@
             ],
             "schedule_description_long": [
                 "Mode 1. JPEGQ = 90  (should have been 80)",
-<<<<<<< HEAD
-                "Mode 1. JPEGQ = 90",
-=======
                 "Mode 1. JPEGQ = 90  (should have been 80)",
->>>>>>> 056ddb6e
             ],
         },
         "STP-MTS-3105_22121922121902TMODE1y.xml",
     ],
-<<<<<<< HEAD
-    [
-=======
     [  # Select latest generation date
->>>>>>> 056ddb6e
         {
             "schedule_start_date": ["2023-04-13", "2023-04-13"],
             "schedule_end_date": [
